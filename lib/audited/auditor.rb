--- conflicted
+++ resolved
@@ -237,11 +237,7 @@
       def without_auditing
         auditing_was_enabled = auditing_enabled
         disable_auditing
-<<<<<<< HEAD
-        block.call
-=======
         yield
->>>>>>> cdc83f16
       ensure
         enable_auditing if auditing_was_enabled
       end
