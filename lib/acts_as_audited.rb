--- conflicted
+++ resolved
@@ -81,7 +81,6 @@
           has_many :audits, :as => :auditable, :order => "#{Audit.quoted_table_name}.version"
           attr_protected :audit_ids if options[:protect]
           Audit.audited_class_names << self.to_s
-<<<<<<< HEAD
           
           if options[:parent]
             parent_class = options[:parent].to_s.classify.constantize
@@ -104,9 +103,6 @@
             write_inheritable_attribute :auditable_parent, nil
           end
           
-=======
-
->>>>>>> 31423d6e
           after_create :audit_create_callback
           before_update :audit_update_callback
           after_destroy :audit_destroy_callback
@@ -187,7 +183,6 @@
         end
 
       private
-<<<<<<< HEAD
         
         def auditable_parent
           case ( possible_parent = self.class.read_inheritable_attribute(:auditable_parent) )
@@ -197,8 +192,6 @@
             nil
           end
         end
-=======
->>>>>>> 31423d6e
 
         def audited_changes
           changed_attributes.except(*non_audited_columns).inject({}) do |changes,(attr, old_value)|
