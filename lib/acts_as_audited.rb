--- conflicted
+++ resolved
@@ -39,221 +39,10 @@
 
 if defined?(ActionController) and defined?(ActionController::Base)
 
-<<<<<<< HEAD
-          has_many :audits, :as => :auditable, :order => "#{Audit.quoted_table_name}.version"
-          attr_protected :audit_ids if options[:protect]
-          Audit.audited_class_names << self.to_s
-          
-          if options[:parent]
-            parent_class = options[:parent].to_s.classify.constantize
-            auditable_children_association = ( class_name.tableize.singularize + '_audits' ).to_sym
-            
-            parent_class.class_eval <<-EOS
-              has_many :#{auditable_children_association},
-              :as => :auditable_parent,
-              :order => '#{Audit.quoted_table_name}.version desc',
-              :class_name => 'Audit'
-
-              alias :child_record_audits :#{auditable_children_association}
-              def audited_parent?
-                true
-              end
-            EOS
-            
-            write_inheritable_attribute :auditable_parent, options[:parent]
-          else
-            write_inheritable_attribute :auditable_parent, nil
-          end
-          
-          after_create  :audit_create if !options[:on] || (options[:on] && options[:on].include?(:create))
-          before_update :audit_update if !options[:on] || (options[:on] && options[:on].include?(:update))
-          after_destroy :audit_destroy if !options[:on] || (options[:on] && options[:on].include?(:destroy))
-
-          attr_accessor :version
-
-          extend CollectiveIdea::Acts::Audited::SingletonMethods
-          include CollectiveIdea::Acts::Audited::InstanceMethods
-
-          write_inheritable_attribute :auditing_enabled, true
-        end
-      end
-
-      module InstanceMethods
-
-        # Temporarily turns off auditing while saving.
-        def save_without_auditing
-          without_auditing { save }
-        end
-
-        # Executes the block with the auditing callbacks disabled.
-        #
-        #   @foo.without_auditing do
-        #     @foo.save
-        #   end
-        #
-        def without_auditing(&block)
-          self.class.without_auditing(&block)
-        end
-
-        # Gets an array of the revisions available
-        #
-        #   user.revisions.each do |revision|
-        #     user.name
-        #     user.version
-        #   end
-        #
-        def revisions(from_version = 1)
-          audits = self.audits.find(:all, :conditions => ['version >= ?', from_version])
-          return [] if audits.empty?
-          revision = self.audits.find_by_version(from_version).revision
-          Audit.reconstruct_attributes(audits) {|attrs| revision.revision_with(attrs) }
-        end
-
-        # Get a specific revision specified by the version number, or +:previous+
-        def revision(version)
-          revision_with Audit.reconstruct_attributes(audits_to(version))
-        end
-
-        def revision_at(date_or_time)
-          audits = self.audits.find(:all, :conditions => ["created_at <= ?", date_or_time])
-          revision_with Audit.reconstruct_attributes(audits) unless audits.empty?
-        end
-
-        def audited_attributes
-          attributes.except(*non_audited_columns)
-        end
-
-        protected
-
-        def revision_with(attributes)
-          returning self.dup do |revision|
-            revision.send :instance_variable_set, '@attributes', self.attributes_before_type_cast
-            Audit.assign_revision_attributes(revision, attributes)
-
-            # Remove any association proxies so that they will be recreated
-            # and reference the correct object for this revision. The only way
-            # to determine if an instance variable is a proxy object is to
-            # see if it responds to certain methods, as it forwards almost
-            # everything to its target.
-            for ivar in revision.instance_variables
-              proxy = revision.instance_variable_get ivar
-              if !proxy.nil? and proxy.respond_to? :proxy_respond_to?
-                revision.instance_variable_set ivar, nil
-              end
-            end
-          end
-        end
-
-      private
-        
-        def auditable_parent
-          case ( possible_parent = self.class.read_inheritable_attribute(:auditable_parent) )
-          when Symbol
-            send( possible_parent )
-          else
-            nil
-          end
-        end
-
-        def audited_changes
-          changed_attributes.except(*non_audited_columns).inject({}) do |changes,(attr, old_value)|
-            changes[attr] = [old_value, self[attr]]
-            changes
-          end
-        end
-
-        def audits_to(version = nil)
-          if version == :previous
-            version = if self.version
-              self.version - 1
-            else
-              previous = audits.find(:first, :offset => 1,
-                :order => "#{Audit.quoted_table_name}.version DESC")
-              previous ? previous.version : 1
-            end
-          end
-          audits.find(:all, :conditions => ['version <= ?', version])
-        end
-
-        def audit_create
-          write_audit(:action => 'create', :changes => audited_attributes, 
-            :comment => audit_comment, :auditable_parent => auditable_parent)
-        end
-
-        def audit_update
-          unless (changes = audited_changes).empty?
-            write_audit(:action => 'update', :changes => changes, 
-              :comment => audit_comment, :auditable_parent => auditable_parent)
-          end
-        end
-
-        def audit_destroy
-          write_audit(:action => 'destroy', :changes => audited_attributes,
-            :comment => audit_comment, :auditable_parent => auditable_parent)
-        end
-
-        def write_audit(attrs)
-          self.audit_comment = nil
-          self.audits.create attrs if auditing_enabled
-        end
-  
-        def require_comment
-          if audit_comment.blank?
-            errors.add(:audit_comment, "Comment required before destruction")
-            return false
-          end
-        end
-
-        CALLBACKS.each do |attr_name|
-          alias_method "#{attr_name}_callback".to_sym, attr_name
-        end
-
-        def empty_callback #:nodoc:
-        end
-
-      end # InstanceMethods
-
-      module SingletonMethods
-        # Returns an array of columns that are audited.  See non_audited_columns
-        def audited_columns
-          self.columns.select { |c| !non_audited_columns.include?(c.name) }
-        end
-
-        # Executes the block with auditing disabled.
-        #
-        #   Foo.without_auditing do
-        #     @foo.save
-        #   end
-        #
-        def without_auditing(&block)
-          auditing_was_enabled = auditing_enabled
-          disable_auditing
-          returning(block.call) { enable_auditing if auditing_was_enabled }
-        end
-
-        def disable_auditing
-          write_inheritable_attribute :auditing_enabled, false
-        end
-
-        def enable_auditing
-          write_inheritable_attribute :auditing_enabled, true
-        end
-
-        # All audit operations during the block are recorded as being
-        # made by +user+. This is not model specific, the method is a
-        # convenience wrapper around #Audit.as_user.
-        def audit_as( user, &block )
-          Audit.as_user( user, &block )
-        end
-
-      end
-    end
-=======
   require 'acts_as_audited/audit_sweeper'
 
   ActionController::Base.class_eval do
     cache_sweeper :audit_sweeper
->>>>>>> 410a67de
   end
 
 end