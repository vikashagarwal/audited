--- conflicted
+++ resolved
@@ -12,13 +12,8 @@
 class Audit < ActiveRecord::Base
   belongs_to :auditable, :polymorphic => true
   belongs_to :user, :polymorphic => true
-<<<<<<< HEAD
-  belongs_to :auditable_parent, :polymorphic => true
-  
-=======
   belongs_to :association, :polymorphic => true
 
->>>>>>> 959b03a6
   before_create :set_version_number, :set_audit_user
 
   serialize :audited_changes
