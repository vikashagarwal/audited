--- conflicted
+++ resolved
@@ -37,12 +37,6 @@
         #
         def audit(*models)
           options = models.extract_options!
-<<<<<<< HEAD
-          parents = options.delete(:parents) || {}
-          models.each do |clazz|
-            clazz.send :acts_as_audited, :parent => parents[clazz]
-=======
-
           # Parse the options hash looking for classes
           options.each_key do |key|
             models << [key, options.delete(key)] if key.is_a?(Class)
@@ -51,7 +45,6 @@
           models.each do |model, model_options|
             model.send :acts_as_audited, model_options || {}
 
->>>>>>> 968540ef
             # disable ActiveRecord callbacks, which are replaced by the AuditSweeper
             model.send :disable_auditing_callbacks
             model.add_observer(AuditSweeper.instance)
